from numbers import Number
from enum import Enum

from jaqal import Interface, MacroContextRewriteVisitor, TreeManipulators

from jaqalpup.core import (
    ScheduledCircuit, Register, NamedQubit, GateDefinition, Macro,
    Parameter, LoopStatement, BlockStatement, Constant,
    AnnotatedValue
)
<<<<<<< HEAD
from jaqalpup.qscout.native_gates import NATIVE_GATES
=======
from jaqalpup.core.circuit import normalize_native_gates
>>>>>>> 90ea717f
from jaqalpup import QSCOUTError


class Option(Enum):
    """Control how and whether the parser expands certain constructs."""
    none = 0
    expand_macro = 0x1
    expand_let = 0x2
    expand_let_map = 0x6
    full = 0xf

    def __contains__(self, item):
        return (self.value & item.value) == item.value

    def __or__(self, other):
        if isinstance(other, OptionSet):
            result = OptionSet([self]) | other
        else:
            result = OptionSet([self, other])
        return result

    def __ror__(self, other):
        return self | other


class OptionSet(set):
    """Represent multiple parser options. Acts like a bitmask"""
    def __contains__(self, other):
        return any(other in item for item in self)


def parse_jaqal_file(filename, override_dict=None, native_gates=None,
                     processing_option=None):
    """Parse a file written in Jaqal into core types.

    :param str filename: The name of the Jaqal file.
    :param dict[str, float] override_dict:  An optional dictionary that overrides let statements in the Jaqal code.
    Note: all keys in this dictionary must exist as let statements or an error will be raised.
    :param native_gates: If given, allow only these native gates.
    :param processing_option: What kind of processing, if any, to perform on the tree.
    :type processing_option: Option or OptionSet
    :return: A list of the gates, blocks, and loops to be run.

    """
    with open(filename) as fd:
        return parse_jaqal_string(fd.read(), override_dict=override_dict,
                                  native_gates=native_gates,
                                  processing_option=processing_option)


def parse_jaqal_string(jaqal, override_dict=None, native_gates=None,
                       processing_option=Option.none):
    """Parse a string written in Jaqal into core types.

    :param str jaqal: The Jaqal code.
    :param dict[str, float] override_dict:  An optional dictionary that overrides let statements in the Jaqal code.
    Note: all keys in this dictionary must exist as let statements or an error will be raised.
    :param native_gates: If given, allow only these native gates.
    :param processing_option: What kind of processing, if any, to perform on the tree.
    :type processing_option: Option or OptionSet
    :return: A list of the gates, blocks, and loops to be run.

    """

    # The interface will automatically expand macros and scrape let, map, and register metadata.
    iface = Interface(jaqal, allow_no_usepulses=True)
    # Do some minimal processing to fill in all let and map values. The interface does not automatically do this
    # as they may rely on values from override_dict.
    let_dict = iface.make_let_dict(override_dict)
    register_dict = iface.make_register_dict(let_dict)
    tree = iface.tree
    if Option.expand_macro in processing_option:
        tree = iface.resolve_macro(tree)
    if Option.expand_let in processing_option:
        tree = iface.resolve_let(tree, let_dict=let_dict)
    if Option.expand_let_map in processing_option:
        tree = iface.resolve_map(tree)
    circuit = convert_to_circuit(tree, native_gates=native_gates)
    # Note: we also have metadata about imported files that we could output here as well.
    return circuit


def convert_to_circuit(tree, native_gates=None):
    """Convert a tree into a scheduled circuit.

    :param tree: A parse tree.
    :param native_gates: If given, allow only these native gates.
    :return: A ScheduledCircuit object that faithfully represents the input.
    """
    visitor = CoreTypesVisitor(native_gates=native_gates)
    return visitor.visit(tree)


class CoreTypesVisitor(MacroContextRewriteVisitor, TreeManipulators):
    """Define a visitor that will rewrite a Jaqal parse tree into objects from the core library.

    This class should not be used directly. Use the parse_jaqal_string,
    parse_jaqal_file, or convert_to_core_types functions instead.
    """

    def __init__(self, native_gates=None):
        super().__init__()
        self.gate_definitions = normalize_native_gates(native_gates)
        self.use_only_native_gates = native_gates is not None
        self.registers = {}  # This will also contain map aliases.
        self.macro_definitions = {}
        self.let_constants = {}

    ##
    # Visitor Methods
    #

    def visit_program(self, header_statements, body_statements):
        circuit = ScheduledCircuit(native_gates=NATIVE_GATES if self.use_only_native_gates else None)
        for stmt in body_statements:
            circuit.body.append(stmt)
        circuit.registers.update(self.registers)
        circuit.macros.update(self.macro_definitions)
        circuit.constants.update(self.let_constants)
        if not self.use_only_native_gates:
            circuit.native_gates.update(self.gate_definitions)
        return circuit

    def visit_register_statement(self, array_declaration):
        identifier_token, size_tree = self.deconstruct_array_declaration(array_declaration)
        name = str(self.extract_identifier(identifier_token))
        if name in self.registers:
            raise QSCOUTError(f"Redefinition of register {name}")
        if self.is_integer(size_tree):
            size = self.extract_integer(size_tree)
        elif self.is_let_identifier(size_tree):
            assert not self.in_macro, "Someone created an invalid parse tree"
            size_var_name = str(self.deconstruct_let_identifier(size_tree))
            size = self.resolve_scalar_identifier(size_var_name)
        else:
            raise QSCOUTError(f"Unknown object used as register size: {size_tree}")
        reg = Register(name, size)
        self.registers[name] = reg

    def visit_macro_definition(self, name, arguments, block):
        """Process a macro definition, storing the definition and removing it from the
        body statements."""

        name = str(self.extract_identifier(name))
        parameters = [Parameter(str(self.extract_identifier(arg)), None)
                      for arg in arguments]
        block = self.deconstruct_macro_gate_block(block)

        self.macro_definitions[name] = Macro(name, parameters, block)

        return None

    def visit_let_statement(self, identifier, number):
        """Process a let statement by storing the definition and removing it from the header
        statements."""
        name = str(self.extract_identifier(identifier))
        value = self.extract_signed_number(number)
        int_value = int(value)
        if value == int_value:
            value = int_value

        self.let_constants[name] = Constant(name, value)

        return None

    def visit_map_statement(self, target, source):
        """Process a map statement by storing its definition and removing it from the header
        statements."""
        # Target is the map being defined. source is the register or map we are basing it on.
        tgt_name = str(self.extract_identifier(target))
        if tgt_name in self.registers:
            raise QSCOUTError(f"Redefinition of map or register {tgt_name}")

        if self.is_array_slice(source):
            src_name, src_slice = self.deconstruct_array_slice(source)
            src_name = str(self.extract_identifier(src_name))
            if src_name not in self.registers:
                raise QSCOUTError(f"map {tgt_name} based on non-existent source {src_name}")
            src_reg = self.registers[src_name]
            src_start, src_stop, src_step = src_slice
            src_start = self.resolve_slice_element(src_start, lambda: 0)

            def get_default_stop():
                try:
                    return src_reg.size
                except QSCOUTError as exc:
                    raise QSCOUTError(f"Cannot determine size of {src_name}: {exc}")
            src_stop = self.resolve_slice_element(src_stop, get_default_stop)
            src_step = self.resolve_slice_element(src_step, lambda: 1)
            src_slice = slice(src_start, src_stop, src_step)
            self.registers[tgt_name] = Register(tgt_name, alias_from=src_reg,
                                                alias_slice=src_slice)
        elif self.is_array_element(source):
            src_name, src_index = self.deconstruct_array_element(source)
            src_name = str(self.extract_identifier(src_name))
            if src_name not in self.registers:
                raise QSCOUTError(f"map {tgt_name} based on non-existent source {src_name}")
            src_reg = self.registers[src_name]
            src_index = self.extract_signed_integer(src_index)
            self.registers[tgt_name] = NamedQubit(tgt_name, alias_from=src_reg,
                                                  alias_index=src_index)
        elif self.is_identifier(source):
            # Basically renaming a whole register.
            src_name = str(self.extract_identifier(source))
            if src_name not in self.registers:
                raise QSCOUTError(f"map {tgt_name} based on non-existent source {src_name}")
            src_reg = self.registers[src_name]
            self.registers[tgt_name] = Register(tgt_name, alias_from=src_reg)

        return None

    def resolve_slice_element(self, element, default_func):
        if element is None:
            return default_func()
        if self.is_signed_integer(element):
            return self.extract_signed_integer(element)
        if self.is_let_identifier(element):
            id_name = str(self.deconstruct_let_identifier(element))
            return self.resolve_scalar_identifier(id_name)

    def visit_parallel_gate_block(self, statements):
        return BlockStatement(parallel=True, statements=statements)

    def visit_sequential_gate_block(self, statements):
        return BlockStatement(parallel=False, statements=statements)

    def visit_loop_statement(self, repetition_count, block):
        repetition_count = self.extract_integer(repetition_count)
        return LoopStatement(iterations=repetition_count, statements=block)

    def visit_gate_statement(self, gate_name, gate_args):
        gate_name = str(self.extract_qualified_identifier(gate_name))
        gate_args = [self.convert_gate_arg(arg) for arg in gate_args]
        gate_def = self.get_gate_definition(gate_name, gate_args)
        gate = gate_def(*gate_args)
        return gate

    def visit_array_element_qual(self, identifier, index):
        if self.is_signed_integer(index):
            index = int(index)
        elif self.is_let_identifier(index):
            index_name = str(self.deconstruct_let_identifier(index))
            index = self.resolve_scalar_identifier(index_name)
        else:
            raise QSCOUTError(f"Unknown index type {index}")
        identifier = self.extract_qualified_identifier(identifier)
        ident_str = str(identifier)
        if ident_str not in self.registers:
            raise QSCOUTError(f"No register or map named {ident_str}")
        reg = self.registers[str(identifier)][index]
        return reg

    ##
    # Helper Methods
    #

    def convert_gate_arg(self, arg):
        """Take a gate argument that may still be a parse tree and return
        a type that can be passed to the GateStatement constructor."""

        if self.is_signed_number(arg):
            return float(arg)
        elif isinstance(arg, NamedQubit):
            return arg
        elif self.is_let_or_map_identifier(arg):
            name = str(self.deconstruct_let_or_map_identifier(arg))
            return self.resolve_scalar_identifier(name, can_be_qubit=True)
        else:
            raise TypeError(f"Unrecognized gate argument {arg}")

    def get_gate_definition(self, gate_name, gate_args):
        """Look up or create a gate definition for a gate with the
        given name and arguments."""
        if gate_name in self.gate_definitions:
            return self.gate_definitions[gate_name]
        elif not self.use_only_native_gates:
            params = [self.make_parameter_from_argument(index, arg)
                      for index, arg in enumerate(gate_args)]
            gate_def = GateDefinition(gate_name, params)
            self.gate_definitions[gate_name] = gate_def
            return gate_def
        else:
            raise QSCOUTError(f"Gate {gate_name} not a QSCOUT native gate")

    @staticmethod
    def make_parameter_from_argument(index, arg):
        """Create a Parameter object with a default name and a type appropriate
        to the given argument."""
        name = f"{index}"
        if isinstance(arg, Number):
            kind = 'float'
        elif isinstance(arg, NamedQubit):
            kind = 'qubit'
        elif isinstance(arg, AnnotatedValue):
            # This is either an unresolved macro parameter or unresolved let constant.
            # Either way we treat it the same.
            kind = arg.kind
        else:
            raise TypeError("Unrecognized argument type to gate")
        return Parameter(name, kind)

    def resolve_scalar_identifier(self, name, can_be_qubit=False):
        """Figure out if an identifier is a mapped single qubit, a macro parameter, or let constant."""
        if self.in_macro:
            if any(str(arg) == name for arg in self.macro_args):
                return Parameter(name, None)
        if can_be_qubit and name in self.registers:
            named_qubit = self.registers[name]
            if not isinstance(named_qubit, NamedQubit):
                raise ValueError(f"Scalar variable {name} is a register")
            return named_qubit
        if name in self.let_constants:
            return self.let_constants[name]
        raise QSCOUTError(f"Unknown variable {name}")<|MERGE_RESOLUTION|>--- conflicted
+++ resolved
@@ -8,11 +8,8 @@
     Parameter, LoopStatement, BlockStatement, Constant,
     AnnotatedValue
 )
-<<<<<<< HEAD
 from jaqalpup.qscout.native_gates import NATIVE_GATES
-=======
 from jaqalpup.core.circuit import normalize_native_gates
->>>>>>> 90ea717f
 from jaqalpup import QSCOUTError
 
 
