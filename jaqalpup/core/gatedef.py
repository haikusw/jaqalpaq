--- conflicted
+++ resolved
@@ -79,26 +79,11 @@
 				raise QSCOUTError(f"Invalid parameters {', '.join(kwargs)} for gate {self.name}.")
 		elif kwargs and args:
 			raise QSCOUTError("Cannot mix named and positional parameters in call to gate.")
-<<<<<<< HEAD
-		else:
-			if not self.parameters:
-				params = {}
-			else:
-				raise QSCOUTError("Insufficient parameters for gate %s." % self.name)
 		if len(self.parameters) != len(params):
 			raise QSCOUTError(f"Bad argument count: expected {len(self.parameters)}, found {len(params)}")
-		for name in params:
-			for param in self.parameters:
-				if param.name == name:
-					param.validate(params[name])
-					continue
-			#raise QSCOUTError("Parameters %s do not match required parameters %s." % (str(kwargs.keys()), str([param.name for param in self.parameters])))
-		return GateStatement(self.name, params)
-=======
 		for param in self.parameters:
 			param.validate(params[param.name])
 		return GateStatement(self, params)
->>>>>>> 7a546c58
 	
 	def __call__(self, *args, **kwargs):
 		return self.call(*args, **kwargs)
@@ -147,7 +132,7 @@
 
 def RY_unitary(phi):
 	return np.array([[np.cos(phi/2), -np.sin(phi/2)],
-					[np.sin(phi/2), np.cos(phi/2)]])
+					[-np.sin(phi/2), np.cos(phi/2)]])
 
 def RZ_unitary(phi):
 	return np.array([[1, 0],
