--- conflicted
+++ resolved
@@ -93,83 +93,3 @@
 	Represents a gate that's implemented by a pulse sequence in a gate definition file.
 	"""
 	pass
-<<<<<<< HEAD
-=======
-
-def R_unitary(theta, phi):
-	"""
-	Generates the unitary matrix that describes the QSCOUT native R gate, which performs
-	an arbitrary rotation around an axis in the X-Y plane.
-
-	:param float theta: The angle that sets the planar axis to rotate around.
-	:param float phi: The angle by which the gate rotates the state.
-	:returns: The unitary gate matrix.
-	:rtype: numpy.array
-	"""
-	return np.array([[np.cos(phi / 2.0), (-1j * np.cos(theta) - np.sin(theta)) * np.sin(phi / 2.0)],
-					[(-1j * np.cos(theta) + np.sin(theta)) * np.sin(phi / 2.0), np.cos(phi / 2.0)]])
-
-def MS_unitary(theta, phi):
-	"""
-	Generates the unitary matrix that describes the QSCOUT native Mølmer-Sørensen gate.
-	This matrix is equivalent to ::
-
-		exp(-i theta/2 (cos(phi) XI + sin(phi) YI) (cos(phi) IX + sin(phi) IY))
-
-	:param float theta: The angle by which the gate rotates the state.
-	:param float phi: The phase angle determining the mix of XX and YY rotation.
-	:returns: The unitary gate matrix.
-	:rtype: numpy.array
-	"""
-	return np.array([[np.cos(theta/2.0), 0, 0, -1j * (np.cos(phi * 2.0) - 1j * np.sin(phi * 2.0)) * np.sin(theta/2.0)],
-					[0, np.cos(theta/2.0), -1j * np.sin(theta/2.0), 0],
-					[0, -1j * np.sin(theta/2.0), np.cos(theta/2.0), 0],
-					[-1j * (np.cos(phi * 2.0) - 1j * np.sin(phi * 2.0)) * np.sin(theta/2.0), 0, 0, np.cos(theta/2.0)]])
-
-def RX_unitary(phi):
-	return np.array([[np.cos(phi/2), -1j*np.sin(phi/2)],
-					[-1j*np.sin(phi/2), np.cos(phi/2)]])
-
-def RY_unitary(phi):
-	return np.array([[np.cos(phi/2), -np.sin(phi/2)],
-					[-np.sin(phi/2), np.cos(phi/2)]])
-
-def RZ_unitary(phi):
-	return np.array([[1, 0],
-					[0, np.exp(1j*phi)]])
-
-NATIVE_GATES = (
-	GateDefinition('prepare_all'),
-	GateDefinition('R', [Parameter('q', QUBIT_TYPE), Parameter('axis-angle', FLOAT_TYPE), Parameter('rotation-angle', FLOAT_TYPE)],
-					ideal_action=R_unitary),
-	GateDefinition('Rx', [Parameter('q', QUBIT_TYPE), Parameter('angle', FLOAT_TYPE)],
-					ideal_action=RX_unitary),
-	GateDefinition('Ry', [Parameter('q', QUBIT_TYPE), Parameter('angle', FLOAT_TYPE)],
-					ideal_action=RY_unitary),
-	GateDefinition('Rz', [Parameter('q', QUBIT_TYPE), Parameter('angle', FLOAT_TYPE)],
-					ideal_action=RZ_unitary),
-	GateDefinition('Px', [Parameter('q', QUBIT_TYPE)],
-					ideal_action=lambda: RX_unitary(np.pi)),
-	GateDefinition('Py', [Parameter('q', QUBIT_TYPE)],
-					ideal_action=lambda: RY_unitary(np.pi)),
-	GateDefinition('Pz', [Parameter('q', QUBIT_TYPE)],
-					ideal_action=lambda: RZ_unitary(np.pi)),
-	GateDefinition('Sx', [Parameter('q', QUBIT_TYPE)],
-					ideal_action=lambda: RX_unitary(np.pi/2)),
-	GateDefinition('Sy', [Parameter('q', QUBIT_TYPE)],
-					ideal_action=lambda: RY_unitary(np.pi/2)),
-	GateDefinition('Sz', [Parameter('q', QUBIT_TYPE)],
-					ideal_action=lambda: RZ_unitary(np.pi/2)),
-	GateDefinition('Sxd', [Parameter('q', QUBIT_TYPE)],
-					ideal_action=lambda: RX_unitary(-np.pi/2)),
-	GateDefinition('Syd', [Parameter('q', QUBIT_TYPE)],
-					ideal_action=lambda: RY_unitary(-np.pi/2)),
-	GateDefinition('Szd', [Parameter('q', QUBIT_TYPE)],
-					ideal_action=lambda: RZ_unitary(-np.pi/2)),
-	GateDefinition('MS', [Parameter('q1', QUBIT_TYPE), Parameter('q2', QUBIT_TYPE), Parameter('axis-angle', FLOAT_TYPE), Parameter('rotation-angle', FLOAT_TYPE)],
-					ideal_action=MS_unitary),
-	GateDefinition('Sxx', [Parameter('q1', QUBIT_TYPE), Parameter('q2', QUBIT_TYPE)],
-					ideal_action=lambda: MS_unitary(np.pi,0)),
-	GateDefinition('measure_all'),
-)
->>>>>>> 90ea717f
