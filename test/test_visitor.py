from unittest import TestCase
import pathlib

from jaqal.parse import *


# Accommodate both running from the test directory (as PyCharm does) and running from the project root.

top_grammar_filename = 'jaqal/jaqal_grammar.lark'
test_grammar_filename = '../jaqal/jaqal_grammar.lark'

if pathlib.Path(top_grammar_filename).exists():
    grammar_filename = top_grammar_filename
elif pathlib.Path(test_grammar_filename):
    grammar_filename = test_grammar_filename
else:
    raise IOError('Cannot find grammar file')


class TestVisitor(ParseTreeVisitor):

    def visit_program(self, header_statements, body_statements):
        return {'type': 'program', 'header_statements': header_statements, 'body_statements': body_statements}

    def visit_register_statement(self, array_declaration):
        return {'type': 'register_statement', 'array_declaration': array_declaration}

    def visit_map_statement(self, target, source):
        return {'type': 'map_statement', 'target': target, 'source': source}

    def visit_let_statement(self, identifier, number):
        return {'type': 'let_statement', 'identifier': identifier, 'number': number}

    def visit_gate_statement(self, gate_name, gate_args):
        return {'type': 'gate_statement', 'gate_name': gate_name, 'gate_args': gate_args}

    def visit_macro_definition(self, name, arguments, block):
        return {'type': 'macro_definition', 'name': name, 'arguments': arguments, 'block': block}

    def visit_macro_gate_block(self, block):
        return {'type': 'macro_gate_block', 'block': block}

    def visit_loop_statement(self, repetition_count, block):
        return {'type': 'loop_statement', 'repetition_count': repetition_count, 'block': block}

    def visit_sequential_gate_block(self, statements):
        return {'type': 'sequential_gate_block', 'statements': statements}

    def visit_parallel_gate_block(self, statements):
        return {'type': 'parallel_gate_block', 'statements': statements}

    def visit_array_declaration(self, identifier, size):
        return {'type': 'array_declaration', 'identifier': identifier, 'size': size}

    def visit_array_element(self, identifier, index):
        return {'type': 'array_element', 'identifier': identifier, 'index': index}

    def visit_array_element_qual(self, identifier, index):
        return {'type': 'array_element_qual', 'identifier': identifier, 'index': index}

    def visit_array_slice(self, identifier, index_slice):
        return {'type': 'array_slice', 'identifier': identifier, 'index_slice': index_slice}

    def visit_qualified_identifier(self, names):
        return names

    def visit_let_identifier(self, identifier):
        return identifier

    def visit_let_or_map_identifier(self, identifier):
        return identifier


class ParseTreeVisitorTester(TestCase):

    def make_parser(self, *args, **kwargs) -> Lark:
        return make_lark_parser(*args, **kwargs)

    def test_array_declaration(self):
        """Test visiting an array declaration."""
        text = 'foo[42]'
        parser = self.make_parser(start='array_declaration')
        tree = parser.parse(text)
        visitor = TestVisitor()
        exp_result = {'type': 'array_declaration', 'identifier': 'foo', 'size': 42}
        act_result = visitor.visit(tree)
        self.assertEqual(exp_result, act_result)

    def test_array_element(self):
        """Test visiting an array element."""
        text = 'foo[42]'
        parser = self.make_parser(start='array_element')
        tree = parser.parse(text)
        visitor = TestVisitor()
        exp_result = {'type': 'array_element', 'identifier': 'foo', 'index': 42}
        act_result = visitor.visit(tree)
        self.assertEqual(exp_result, act_result)

    def test_array_slice(self):
        """Test visiting an array slice."""
        cases = [
            ('foo[42:]', ('foo', slice(42, None, None))),
            ('foo[:42]', ('foo', slice(None, 42, None))),
            ('foo[:]', ('foo', slice(None, None, None))),
            ('foo[::]', ('foo', slice(None, None, None))),
            ('foo[::2]', ('foo', slice(None, None, 2))),
            ('foo[-1::-2]', ('foo', slice(-1, None, -2))),
            ('foo[0:42]', ('foo', slice(0, 42))),
            ('foo[a:3:-1]', ('foo', slice(('a',), 3, -1)))
        ]
        parser = self.make_parser(start='array_slice')
        visitor = TestVisitor()
        for text, (identifier, index_slice) in cases:
            tree = parser.parse(text)
            exp_result = {'type': 'array_slice', 'identifier': identifier, 'index_slice': index_slice}
            act_result = visitor.visit(tree)
            self.assertEqual(exp_result, act_result, f"Failed to parse {text}")

    def test_register_statement(self):
        """Test visiting a register statement."""
        cases = [
<<<<<<< HEAD
            ('reg q[9]', ('q', 9)),
            ('reg foo [ abc ]', ('foo', ('abc',)))
=======
            ('register q[9]', ('q', 9)),
            ('register foo [ abc ]', ('foo', 'abc'))
>>>>>>> 53d13a88
        ]
        parser = self.make_parser(start='register_statement')
        visitor = TestVisitor()
        for text, (identifier, size) in cases:
            tree = parser.parse(text)
            act_result = visitor.visit(tree)
            exp_result = {'type': 'register_statement', 'array_declaration': {'type': 'array_declaration', 'identifier': identifier, 'size': size}}
            self.assertEqual(exp_result, act_result, f"Failed to parse {text}")

    def test_map_statement(self):
        """Test visiting a map statement."""
        cases = [
            ('map a b', ('a', 'b')),
            ('map q r[0:4:2]', ('q',
                                {'type': 'array_slice', 'identifier': 'r', 'index_slice': slice(0, 4, 2)}))
        ]
        parser = self.make_parser(start='map_statement')
        visitor = TestVisitor()
        for text, (target, source) in cases:
            tree = parser.parse(text)
            act_result = visitor.visit(tree)
            exp_result = {'type': 'map_statement', 'target': target, 'source': source}
            self.assertEqual(exp_result, act_result, f"Failed to parse {text}")

    def test_let_statement(self):
        """Test visiting a let statement"""
        cases = [
            ('let pi 3.14', ('pi', 3.14)),
            ('let a -1', ('a', -1))
        ]
        parser = self.make_parser(start='let_statement')
        visitor = TestVisitor()
        for text, (identifier, number) in cases:
            tree = parser.parse(text)
            act_result = visitor.visit(tree)
            exp_result = {'type': 'let_statement', 'identifier': identifier, 'number': number}
            self.assertEqual(exp_result, act_result, f"Failed to parse {text}")

    def test_gate_statement(self):
        """Test visiting a gate statement."""
        cases = [
            ('foo 42 43', ('foo', [42, 43])),
            ('bar a[2]', ('bar', [{'type': 'array_element_qual', 'identifier': ('a',), 'index': 2}]))
        ]
        parser = self.make_parser(start='gate_statement')
        visitor = TestVisitor()
        for text, (gate_name, gate_args) in cases:
            tree = parser.parse(text)
            act_result = visitor.visit(tree)
            exp_result = {'type': 'gate_statement', 'gate_name': (gate_name,),
                          'gate_args': gate_args}
            self.assertEqual(exp_result, act_result, f"Failed to parse {text}")

    def test_sequential_gate_block(self):
        """Test visiting a sequential gate block."""
        cases = [
            ('{g0 a b; g1 1 2 3;g3}', [(('g0',), [('a',), ('b',)]), (('g1',), [1, 2, 3]), (('g3',), [])]),
            ('{foo\nbar}', [(('foo',), []), (('bar',), [])]),
            ('{foo a[5]}', [(('foo',), [{'type': 'array_element_qual', 'identifier': ('a',), 'index': 5}])])
        ]
        parser = self.make_parser(start='sequential_gate_block')
        visitor = TestVisitor()
        for text, gate_statements in cases:
            tree = parser.parse(text)
            act_result = visitor.visit(tree)
            exp_result = {'type': 'sequential_gate_block',
                          'statements': [{'type': 'gate_statement', 'gate_name': gate_name, 'gate_args': gate_args}
                                         for gate_name, gate_args in gate_statements]}
            self.assertEqual(exp_result, act_result, f"Failed to parse {text}")

    def test_parallel_gate_block(self):
        """Test visiting a parallel gate block."""
        cases = [
            ('<g0 a b| g1 1 2 3|g3>', [(('g0',), [('a',), ('b',)]), (('g1',), [1, 2, 3]), (('g3',), [])]),
            ('<foo\nbar>', [(('foo',), []), (('bar',), [])]),
            ('<foo a[5]>', [(('foo',), [{'type': 'array_element_qual', 'identifier': ('a',), 'index': 5}])])
        ]
        parser = self.make_parser(start='parallel_gate_block')
        visitor = TestVisitor()
        for text, gate_statements in cases:
            tree = parser.parse(text)
            act_result = visitor.visit(tree)
            exp_result = {'type': 'parallel_gate_block',
                          'statements': [{'type': 'gate_statement', 'gate_name': gate_name, 'gate_args': gate_args}
                                         for gate_name, gate_args in gate_statements]}
            self.assertEqual(exp_result, act_result, f"Failed to parse {text}")

    def test_macro_definition(self):
        """Test visiting a macro definition."""
        cases = [
            ('macro foo a b {g0 a b}', ('foo', ['a', 'b'],
                                        {'type': 'macro_gate_block',
                                         'block': {'type': 'sequential_gate_block',
                                                   'statements': [{'type': 'gate_statement', 'gate_name': ('g0',),
                                                                   'gate_args': [('a',), ('b',)]}]}}))
        ]
        parser = self.make_parser(start='macro_definition')
        visitor = TestVisitor()
        for text, (name, arguments, block) in cases:
            tree = parser.parse(text)
            act_result = visitor.visit(tree)
            exp_result = {'type': 'macro_definition', "name": name, 'arguments': arguments, 'block': block}
            self.assertEqual(exp_result, act_result, f"Failed to parse {text}")

    def test_loop_statement(self):
        """Test visiting a loop statement."""
        cases = [
            ('loop 3 {g0 a b}', (3, {'type': 'sequential_gate_block',
                                     'statements': [{'type': 'gate_statement',
                                                     'gate_name': ('g0',), 'gate_args': [('a',), ('b',)]}]}))
        ]
        parser = self.make_parser(start='loop_statement')
        visitor = TestVisitor()
        for text, (repetition_count, block) in cases:
            tree = parser.parse(text)
            act_result = visitor.visit(tree)
            exp_result = {'type': 'loop_statement', 'repetition_count': repetition_count, 'block': block}
            self.assertEqual(exp_result, act_result, f"Failed to parse {text}")

    def test_program(self):
        """Test visiting a program at the top level"""
        cases = [
            ('register q[3]\ng0 a b',
             {
                 'type': 'program',
                 'header_statements': [
                     {
                         'type': 'register_statement',
                         'array_declaration': {
                             'type': 'array_declaration',
                             'identifier': 'q',
                             'size': 3
                         }
                     }
                 ],
                 'body_statements': [
                     {
                         'type': 'gate_statement',
                         'gate_name': ('g0',),
                         'gate_args': [('a',), ('b',)]
                     }
                 ]
             })
        ]
        parser = self.make_parser(start='start')
        visitor = TestVisitor()
        for text, exp_result in cases:
            tree = parser.parse(text)
            act_result = visitor.visit(tree)
            self.assertEqual(exp_result, act_result, f"Failed to parse {text}")


class TreeRewriteTester(TestCase):
    """Tests for basic functionality of the TreeRewriteVisitor base class. All tests compare the tree against its
    transformed self, which should be identical."""

    def make_parser(self, *, start):
        return make_lark_parser(start=start)

    def run_tests(self, texts, parser):
        for text in texts:
            tree = parser.parse(text)
            rw_tree = self.visitor.visit(tree)
            self.assertEqual(tree, rw_tree)
            self.assertIsNot(tree, rw_tree)

    def setUp(self):
        self.visitor = TreeRewriteVisitor()

    def test_register_statement(self):
        parser = self.make_parser(start='register_statement')
        texts = [
            'register r[1]',
            'register QASDF[abc]'
        ]
        self.run_tests(texts, parser)

    def test_map_statement(self):
        parser = self.make_parser(start='map_statement')
        texts = [
            'map a b',
            'map q r[0:5:2]'
        ]
        self.run_tests(texts, parser)

    def test_let_statement(self):
        parser = self.make_parser(start='let_statement')
        texts = [
            'let pi 3.14',
            'let q 5'
        ]
        self.run_tests(texts, parser)

    def test_gate_statement(self):
        parser = self.make_parser(start='gate_statement')
        texts = [
            'g0 a b',
            'foo',
            'h r[5]',
            'r 1.23'
        ]
        self.run_tests(texts, parser)

    def test_macro_definition(self):
        parser = self.make_parser(start='macro_definition')
        texts = [
            'macro foo {}',
            'macro foo {bar}',
            'macro foo a b {g a b}',
            'macro foo <>',
            'macro foo <bar>'
        ]
        self.run_tests(texts, parser)

    def test_loop_statement(self):
        parser = self.make_parser(start='loop_statement')
        texts = [
            'loop 5 {}',
            'loop 77 {g; h}',
            'loop COUNT {foo}'
        ]
        self.run_tests(texts, parser)

    def test_sequential_gate_block(self):
        parser = self.make_parser(start='sequential_gate_block')
        texts = [
            '{}',
            '{foo}',
            '{foo\nbar}',
            '{foo;bar;baz}',
            '{foo ; <a | b>}'
        ]
        self.run_tests(texts, parser)

    def test_parallel_gate_block(self):
        parser = self.make_parser(start='parallel_gate_block')
        texts = [
            '<>',
            '<foo>',
            '<foo\nbar>',
            '<foo|bar|baz>',
            '<foo | {a ; b}>'
        ]
        self.run_tests(texts, parser)

    def test_array_declaration(self):
        parser = self.make_parser(start='array_declaration')
        texts = [
            'g[2]',
            'foo[bar]'
        ]
        self.run_tests(texts, parser)

    def test_array_element(self):
        parser = self.make_parser(start='array_element')
        texts = [
            'g[2]',
            'foo[bar]'
        ]
        self.run_tests(texts, parser)

    def test_array_slice(self):
        parser = self.make_parser(start='array_slice')
        texts = [
            'a[:5]',
            'a[5:]',
            'a[::22]',
            'a[-1::-2]',
            'a[0:5]',
            'b[5:3:-1]',
            'c[a:b]'
        ]
        self.run_tests(texts, parser)

    def test_program(self):
        parser = self.make_parser(start='start')
        texts = [
            'register r[3]; g a b'
        ]
        self.run_tests(texts, parser)<|MERGE_RESOLUTION|>--- conflicted
+++ resolved
@@ -119,13 +119,8 @@
     def test_register_statement(self):
         """Test visiting a register statement."""
         cases = [
-<<<<<<< HEAD
-            ('reg q[9]', ('q', 9)),
-            ('reg foo [ abc ]', ('foo', ('abc',)))
-=======
             ('register q[9]', ('q', 9)),
-            ('register foo [ abc ]', ('foo', 'abc'))
->>>>>>> 53d13a88
+            ('register foo [ abc ]', ('foo', ('abc',)))
         ]
         parser = self.make_parser(start='register_statement')
         visitor = TestVisitor()
