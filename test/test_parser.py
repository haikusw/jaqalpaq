"""Test that the grammar properly parses iQASM"""
import unittest
import pathlib

from lark import Lark
from lark.tree import Tree
from lark.lexer import Token


<<<<<<< HEAD
grammar_filename = '../iqasm/iqasm_grammar.lark'
=======
# Accommodate both running from the test directory (as PyCharm does) and running from the project root.

top_grammar_filename = 'parser/iqasm_grammar.lark'
test_grammar_filename = '../parser/iqasm_grammar.lark'

if pathlib.Path(top_grammar_filename).exists():
    grammar_filename = top_grammar_filename
elif pathlib.Path(test_grammar_filename):
    grammar_filename = test_grammar_filename
else:
    raise IOError('Cannot find grammar file')
>>>>>>> fb110ebd


class ParserTesterMixin:

    def make_parser(self, *args, **kwargs) -> Lark:
        with open(grammar_filename, 'r') as fd:
            kwargs['parser'] = 'lalr'
            return Lark(fd, *args, **kwargs)

    @classmethod
    def simplify_tree(cls, tree):
        """Create a data structure with native Python types only retaining the information from the parse tree."""
        if isinstance(tree, Tree):
            return {'type': tree.data, 'children': [cls.simplify_tree(child) for child in tree.children]}
        elif isinstance(tree, Token):
            return {'type': tree.type, 'value': tree.value}
        else:
            raise TypeError(f'Unknown object in tree: {tree}')

    @staticmethod
    def make_register_statement(array_declaration):
        return {'type': 'register_statement', 'children': [array_declaration]}

    @classmethod
    def make_array_declaration(cls, name, length):
        return {'type': 'array_declaration', 'children': [cls.make_identifier(name), cls.make_integer(length)]}

    @classmethod
    def make_identifier(cls, name):
        return {'type': "IDENTIFIER", "value": str(name)}

    @classmethod
    def make_integer(cls, value):
        return {'type': 'INTEGER', 'value': str(value)}

    @classmethod
    def make_signed_integer(cls, value):
        return {'type': 'SIGNED_INTEGER', 'value': str(value)}

    @classmethod
    def make_signed_number(cls, value):
        return {'type': 'SIGNED_NUMBER', 'value': str(value)}

    @classmethod
    def make_map_statement(cls, source, target):
        return {'type': 'map_statement', 'children': [source, target]}

    @classmethod
    def make_array_slice(cls, name, first_arg, *args):
        slices = [cls.make_integer(first_arg)]
        for arg in args:
            slices.append(cls.make_signed_integer(arg))
        return {'type': 'array_slice', 'children': [cls.make_identifier(name)] + slices}

    @classmethod
    def make_array_element(cls, name, index):
        return {'type': 'array_element', 'children': [cls.make_identifier(name), cls.make_integer(index)]}

    @classmethod
    def make_let_statement(cls, name, value):
        return {'type': 'let_statement', 'children': [cls.make_identifier(name), cls.make_signed_number(value)]}

    @classmethod
    def make_gate_statement(cls, name, *args):
        arg_children = [cls.make_gate_arg(arg) for arg in args]
        return {'type': 'gate_statement', 'children': [cls.make_identifier(name)] + arg_children}

    @classmethod
    def make_gate_arg(cls, arg):
        if isinstance(arg, str):
            return cls.make_identifier(arg)
        elif isinstance(arg, dict):
            # Already converted.
            return arg
        else:
            return cls.make_signed_number(arg)

    @classmethod
    def make_serial_gate_block(cls, *args):
        return {'type': 'sequential_gate_block', 'children': list(args)}

    @classmethod
    def make_parallel_gate_block(cls, *args):
        return {'type': 'parallel_gate_block', 'children': list(args)}

    @classmethod
    def make_macro_statement(cls, name, *args):
        gate_block = args[-1]
        args = args[:-1]
        children = [cls.make_identifier(name)] + [cls.make_identifier(arg) for arg in args] + [gate_block]
        return {'type': 'macro_definition', 'children': children}

    @classmethod
    def make_loop_statement(cls, iterations, block):
        if isinstance(iterations, int):
            iteration_var = cls.make_integer(iterations)
        else:
            iteration_var = cls.make_identifier(iterations)
        children = [iteration_var, block]
        return {'type': 'loop_statement', 'children': children}

    @classmethod
    def make_header_statements(cls, *statement_list):
        return {'type': 'header_statements', 'children': list(statement_list)}

    @classmethod
    def make_body_statements(cls, *statement_list):
        return {'type': 'body_statements', 'children': list(statement_list)}


class ParserTester(ParserTesterMixin, unittest.TestCase):

    def test_reg(self):
        """Test parsing the register statement"""
        text = "reg q[3]"
        parser = self.make_parser(start='register_statement')
        tree = parser.parse(text)
        exp_tree = self.make_register_statement(self.make_array_declaration('q', 3))
        act_tree = self.simplify_tree(tree)
        self.assertEqual(exp_tree, act_tree)

    def test_map_simple(self):
        """Test parsing the map statement with simple identifiers"""
        text = "map a b"
        parser = self.make_parser(start='map_statement')
        tree = parser.parse(text)
        exp_tree = self.make_map_statement(self.make_identifier('a'), self.make_identifier('b'))
        act_tree = self.simplify_tree(tree)
        self.assertEqual(exp_tree, act_tree)

    def test_map_array(self):
        """Test parsing the map statement creating an array"""
        text = "map a[2] q[1:3]"
        parser = self.make_parser(start='map_statement')
        tree = parser.parse(text)
        exp_tree = self.make_map_statement(self.make_array_declaration('a', 2), self.make_array_slice('q', 1, 3))
        act_tree = self.simplify_tree(tree)
        self.assertEqual(exp_tree, act_tree)

    def test_let_statement(self):
        """Test parsing the let statement"""
        text = "let pi 3.14"
        parser = self.make_parser(start='let_statement')
        tree = parser.parse(text)
        exp_tree = self.make_let_statement('pi', 3.14)
        act_tree = self.simplify_tree(tree)
        self.assertEqual(exp_tree, act_tree)

    def test_gate_no_args(self):
        """Test a gate with no arguments."""
        text = "g"
        parser = self.make_parser(start='gate_statement')
        tree = parser.parse(text)
        exp_tree = self.make_gate_statement('g')
        act_tree = self.simplify_tree(tree)
        self.assertEqual(exp_tree, act_tree)

    def test_gate_with_args(self):
        """Test a gate with arguments."""
        text = "g a 1 2.0 -3"
        parser = self.make_parser(start='gate_statement')
        tree = parser.parse(text)
        exp_tree = self.make_gate_statement('g', 'a', 1, 2.0, -3)
        act_tree = self.simplify_tree(tree)
        self.assertEqual(exp_tree, act_tree)

    def test_gate_with_array_element(self):
        """Test a gate with an argument that is an element of an array."""
        text = "g q[0]"
        parser = self.make_parser(start='gate_statement')
        tree = parser.parse(text)
        exp_tree = self.make_gate_statement('g', self.make_array_element('q', 0))
        act_tree = self.simplify_tree(tree)
        self.assertEqual(exp_tree, act_tree)

    def test_serial_gate_block(self):
        """Test a serial gate block with a separator."""
        text = "{g 0 ; h 1}"
        parser = self.make_parser(start='gate_block')
        tree = parser.parse(text)
        exp_tree = self.make_serial_gate_block(self.make_gate_statement('g', 0), self.make_gate_statement('h', 1))
        act_tree = self.simplify_tree(tree)
        self.assertEqual(exp_tree, act_tree)

    def test_serial_gate_block_nosep(self):
        """Test a serial gate block without a separator."""
        text = "{g 0 \n h 1}"
        parser = self.make_parser(start='gate_block')
        tree = parser.parse(text)
        exp_tree = self.make_serial_gate_block(self.make_gate_statement('g', 0), self.make_gate_statement('h', 1))
        act_tree = self.simplify_tree(tree)
        self.assertEqual(exp_tree, act_tree)

    def test_parallel_gate_block(self):
        """Test a parallel gate block with a separator."""
        text = "<g 0 | h 1>"
        parser = self.make_parser(start='gate_block')
        tree = parser.parse(text)
        exp_tree = self.make_parallel_gate_block(self.make_gate_statement('g', 0), self.make_gate_statement('h', 1))
        act_tree = self.simplify_tree(tree)
        self.assertEqual(exp_tree, act_tree)

    def test_parallel_gate_block_nosep(self):
        """Test a parallel gate block with a separator."""
        text = "<g 0 \n h 1>"
        parser = self.make_parser(start='gate_block')
        tree = parser.parse(text)
        exp_tree = self.make_parallel_gate_block(self.make_gate_statement('g', 0), self.make_gate_statement('h', 1))
        act_tree = self.simplify_tree(tree)
        self.assertEqual(exp_tree, act_tree)

    def test_macro_definition(self):
        """Test defining a macro."""
        text = "macro mymacro a b { g a ; h b }"
        parser = self.make_parser(start='macro_definition')
        tree = parser.parse(text)
        gate_block = self.make_serial_gate_block(self.make_gate_statement('g', 'a'), self.make_gate_statement('h', 'b'))
        exp_tree = self.make_macro_statement("mymacro", "a", "b", gate_block)
        act_tree = self.simplify_tree(tree)
        self.assertEqual(exp_tree, act_tree)

    def test_loop_statement(self):
        """Test creating a loop."""
        text = "loop 1 { g0 1 }"
        parser = self.make_parser(start='loop_statement')
        tree = parser.parse(text)
        exp_tree = self.make_loop_statement(1, self.make_serial_gate_block(self.make_gate_statement('g0', 1)))
        act_tree = self.simplify_tree(tree)
        self.assertEqual(exp_tree, act_tree)

    def test_header(self):
        """Test a bunch of header statements together."""
        text = "reg q[3]\n" +\
            "map a[2] q[0:3:2]\n" +\
            "let pi 3.14; let reps 100\n"
        parser = self.make_parser(start='header_statements')
        tree = parser.parse(text)
        reg_stmt = self.make_register_statement(self.make_array_declaration('q', 3))
        map_stmt = self.make_map_statement(self.make_array_declaration('a', 2), self.make_array_slice('q', 0, 3, 2))
        let0_stmt = self.make_let_statement('pi', 3.14)
        let1_stmt = self.make_let_statement('reps', 100)
        exp_tree = self.make_header_statements(reg_stmt, map_stmt, let0_stmt, let1_stmt)
        act_tree = self.simplify_tree(tree)
        self.assertEqual(exp_tree, act_tree)

    def test_body(self):
        """Test a bunch of body statements together"""
        text = "macro foo a b {\n" +\
            "g0 a\n" +\
            "g1 b\n" +\
            "}\n" +\
            "loop 5 < foo q r >\n" +\
            "x q[7]\n"
        parser = self.make_parser(start='body_statements')
        tree = parser.parse(text)
        macro_body = self.make_serial_gate_block(self.make_gate_statement('g0', 'a'),
                                                 self.make_gate_statement('g1', 'b'))
        macro_def = self.make_macro_statement('foo', 'a', 'b', macro_body)
        loop_block = self.make_parallel_gate_block(self.make_gate_statement('foo', 'q', 'r'))
        loop_stmt = self.make_loop_statement(5, loop_block)
        gate_stmt = self.make_gate_statement('x', self.make_array_element('q', 7))
        exp_tree = self.make_body_statements(macro_def, loop_stmt, gate_stmt)
        act_tree = self.simplify_tree(tree)
        self.assertEqual(exp_tree, act_tree)

    def test_nested_blocks(self):
        """Test nested parallel and sequential blocks."""
        text = "{<x a | y b> ; <{z 0 \n w 1}>}"
        parser = self.make_parser(start='sequential_gate_block')
        tree = parser.parse(text)
        exp_tree = self.make_serial_gate_block(
            self.make_parallel_gate_block(
                self.make_gate_statement('x', 'a'),
                self.make_gate_statement('y', 'b')
            ),
            self.make_parallel_gate_block(
                self.make_serial_gate_block(
                    self.make_gate_statement('z', 0),
                    self.make_gate_statement('w', 1)
                )
            )
        )
        act_tree = self.simplify_tree(tree)
        self.assertEqual(exp_tree, act_tree)

    def test_empty_line(self):
        """Test file beginning with empty lines"""
        text = "\nreg q[7]"
        parser = self.make_parser()
        parser.parse(text)

    def test_comment_line(self):
        """Test full line comment"""
        text = "reg q[7]\n// comment\n"
        parser = self.make_parser()
        parser.parse(text)

    def test_line_with_whitespace(self):
        """Test line with whitespace"""
        text = "reg q[7]\n \n"
        parser = self.make_parser()
        parser.parse(text)<|MERGE_RESOLUTION|>--- conflicted
+++ resolved
@@ -7,9 +7,6 @@
 from lark.lexer import Token
 
 
-<<<<<<< HEAD
-grammar_filename = '../iqasm/iqasm_grammar.lark'
-=======
 # Accommodate both running from the test directory (as PyCharm does) and running from the project root.
 
 top_grammar_filename = 'parser/iqasm_grammar.lark'
@@ -21,7 +18,6 @@
     grammar_filename = test_grammar_filename
 else:
     raise IOError('Cannot find grammar file')
->>>>>>> fb110ebd
 
 
 class ParserTesterMixin:
